--- conflicted
+++ resolved
@@ -22,11 +22,8 @@
   APPS_REPO_URL = '',
   DOMAIN = '',
   STORAGE_PATH = '/runtipi',
-<<<<<<< HEAD
   REDIS_HOST = 'tipi-redis',
-=======
   ARCHITECTURE = 'amd64',
->>>>>>> d287175b
 } = process.env;
 
 const configSchema = z.object({
