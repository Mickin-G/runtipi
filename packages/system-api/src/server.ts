import 'reflect-metadata';
import express from 'express';
import { ApolloServerPluginLandingPageGraphQLPlayground as Playground } from 'apollo-server-core';
import { ApolloServer } from 'apollo-server-express';
import { createSchema } from './schema';
import { ApolloLogs } from './config/logger/apollo.logger';
import { createServer } from 'http';
import logger from './config/logger/logger';
import getSessionMiddleware from './core/middlewares/sessionMiddleware';
import { MyContext } from './types';
import { __prod__ } from './config/constants/constants';
import datasource from './config/datasource';
import appsService from './modules/apps/apps.service';
import { runUpdates } from './core/updates/run';
import recover from './core/updates/recover-migrations';
import startJobs from './core/jobs/jobs';
import { applyJsonConfig, getConfig, setConfig } from './core/config/TipiConfig';
import { ZodError } from 'zod';
import systemController from './modules/system/system.controller';
import { eventDispatcher, EventTypes } from './core/config/EventDispatcher';
<<<<<<< HEAD
import cors from 'cors';
=======

let corsOptions = {
  credentials: true,
  origin: function (origin: any, callback: any) {
    if (!__prod__) {
      return callback(null, true);
    }
    // disallow requests with no origin
    if (!origin) {
      logger.error('No origin');
      return callback(new Error('Not allowed by CORS'), false);
    }

    if (getConfig().clientUrls.includes(origin)) {
      return callback(null, true);
    }

    logger.error(`Origin ${origin} not allowed by CORS`);
    const message = "The CORS policy for this origin doesn't allow access from the particular origin.";
    return callback(new Error(message), false);
  },
};
>>>>>>> d287175b

const applyCustomConfig = () => {
  try {
    applyJsonConfig();
  } catch (e) {
    logger.error('Error applying settings.json config');
    if (e instanceof ZodError) {
      Object.keys(e.flatten().fieldErrors).forEach((key) => {
        logger.error(`Error in field ${key}`);
      });
    }
  }
};

const main = async () => {
  try {
    eventDispatcher.clear();
    applyCustomConfig();

    const app = express();
    const port = 3001;

    app.use(express.static(`${getConfig().rootFolder}/repos/${getConfig().appsRepoId}`));
    app.use(cors());
    app.use('/status', systemController.status);
    app.use(getSessionMiddleware);

    await datasource.initialize();

    const schema = await createSchema();
    const httpServer = createServer(app);
    const plugins = [ApolloLogs];

    if (!__prod__) {
      plugins.push(Playground());
    }

    const apolloServer = new ApolloServer({
      schema,
      context: ({ req, res }): MyContext => ({ req, res }),
      plugins,
    });

    await apolloServer.start();
    apolloServer.applyMiddleware({ app });

    try {
      await datasource.runMigrations();
    } catch (e) {
      logger.error(e);
      await recover(datasource);
    }

    // Run migrations
    await runUpdates();

    httpServer.listen(port, async () => {
      await eventDispatcher.dispatchEventAsync(EventTypes.CLONE_REPO, [getConfig().appsRepoUrl]);
      await eventDispatcher.dispatchEventAsync(EventTypes.UPDATE_REPO, [getConfig().appsRepoUrl]);

      startJobs();
      setConfig('status', 'RUNNING');

      // Start apps
      appsService.startAllApps();
      logger.info(`Server running on port ${port} 🚀 Production => ${__prod__}`);
      logger.info(`Config: ${JSON.stringify(getConfig(), null, 2)}`);
    });
  } catch (error) {
    logger.error(error);
  }
};

main();<|MERGE_RESOLUTION|>--- conflicted
+++ resolved
@@ -18,32 +18,7 @@
 import { ZodError } from 'zod';
 import systemController from './modules/system/system.controller';
 import { eventDispatcher, EventTypes } from './core/config/EventDispatcher';
-<<<<<<< HEAD
 import cors from 'cors';
-=======
-
-let corsOptions = {
-  credentials: true,
-  origin: function (origin: any, callback: any) {
-    if (!__prod__) {
-      return callback(null, true);
-    }
-    // disallow requests with no origin
-    if (!origin) {
-      logger.error('No origin');
-      return callback(new Error('Not allowed by CORS'), false);
-    }
-
-    if (getConfig().clientUrls.includes(origin)) {
-      return callback(null, true);
-    }
-
-    logger.error(`Origin ${origin} not allowed by CORS`);
-    const message = "The CORS policy for this origin doesn't allow access from the particular origin.";
-    return callback(new Error(message), false);
-  },
-};
->>>>>>> d287175b
 
 const applyCustomConfig = () => {
   try {
