--- conflicted
+++ resolved
@@ -81,12 +81,8 @@
   const userId = await TipiCache.get(session);
   if (!userId) return null;
 
-<<<<<<< HEAD
-  await TipiCache.del(session);
-=======
   // Expire token in 6 seconds
   await TipiCache.set(session, userId, 6);
->>>>>>> 48c1e260
 
   const newSession = v4();
   const token = jwt.sign({ id: userId, session: newSession }, getConfig().jwtSecret, { expiresIn: '1d' });
