--- conflicted
+++ resolved
@@ -204,8 +204,7 @@
     }
   };
 
-<<<<<<< HEAD
-  public restartApp = async (appId: string, config: Record<string, unknown>, skipEnvGeneration = false) => {
+  public restartApp = async (appId: string, form: AppEventForm, skipEnvGeneration = false) => {
     try {
       const { appDirPath } = this.getAppPaths(appId);
       const configJsonPath = path.join(appDirPath, 'config.json');
@@ -221,11 +220,11 @@
 
       this.logger.info(`Stopping app ${appId}`);
 
-      await this.ensureAppDir(appId);
+      await this.ensureAppDir(appId, form);
 
       if (!skipEnvGeneration) {
         this.logger.info(`Regenerating app.env file for app ${appId}`);
-        await generateEnvFile(appId, config);
+        await generateEnvFile(appId, form);
       }
 
       await compose(appId, 'rm --force --stop');
@@ -234,7 +233,7 @@
 
       if (!skipEnvGeneration) {
         this.logger.info(`Regenerating app.env file for app ${appId}`);
-        await generateEnvFile(appId, config);
+        await generateEnvFile(appId, form);
       }
 
       await compose(appId, 'up --detach --force-recreate --remove-orphans --pull always');
@@ -251,10 +250,7 @@
     }
   };
 
-  public startApp = async (appId: string, config: Record<string, unknown>, skipEnvGeneration = false) => {
-=======
   public startApp = async (appId: string, form: AppEventForm, skipEnvGeneration = false) => {
->>>>>>> 40bf61cc
     try {
       SocketManager.emit({ type: 'app', event: 'status_change', data: { appId } });
 
