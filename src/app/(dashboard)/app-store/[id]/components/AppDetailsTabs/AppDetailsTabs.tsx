'use client';

import { IconAlertCircle, IconExternalLink } from '@tabler/icons-react';
import React from 'react';
import { Tabs, TabsContent } from '@/components/ui/tabs';
import { useTranslations } from 'next-intl';
import { AppInfo } from '@runtipi/shared';
import { DataGrid, DataGridItem } from '@/components/ui/DataGrid';
import { AppLogs } from './AppLogs';
<<<<<<< HEAD
import { useAppStatus } from '@/hooks/useAppStatus';
import { AppBackups } from './AppBackups';
import type { AppBackupsApiResponse } from '@/api/app-backups/route';
import { Markdown } from '@/components/Markdown';
=======
import { AppDetailsTabTriggers } from './AppDetailsTabTriggers';
import { useSearchParams } from 'next/navigation';
>>>>>>> c08f521c

interface IProps {
  info: AppInfo;
  backups: AppBackupsApiResponse;
}

export const AppDetailsTabs = ({ info, backups }: IProps) => {
  const t = useTranslations();
  const appStatus = useAppStatus((state) => state.statuses[info.id]) || 'missing';

  const defaultTab = useSearchParams().get('tab');

  return (
<<<<<<< HEAD
    <Tabs defaultValue="description" orientation="vertical" style={{ marginTop: -1 }}>
      <TabsList>
        <TabsTrigger value="description">{t('APP_DETAILS_DESCRIPTION')}</TabsTrigger>
        <TabsTrigger value="info">{t('APP_DETAILS_BASE_INFO')}</TabsTrigger>
        <TabsTrigger value="backups" disabled={appStatus === 'missing'}>
          {t('APP_BACKUPS_TAB_TITLE')}
        </TabsTrigger>
        <TabsTrigger value="logs" disabled={appStatus === 'missing'}>
          {t('APP_LOGS_TAB_TITLE')}
        </TabsTrigger>
      </TabsList>
=======
    <Tabs defaultValue={defaultTab || 'description'} orientation="vertical" style={{ marginTop: -1 }}>
      <AppDetailsTabTriggers status={status} />
>>>>>>> c08f521c
      <TabsContent value="description">
        {info.deprecated && (
          <div className="alert alert-danger" role="alert">
            <div className="d-flex">
              <div>
                <IconAlertCircle />
              </div>
              <div className="ms-2">
                <h4 className="alert-title">{t('APP_DETAILS_DEPRECATED_ALERT_TITLE')}</h4>
                <div className="text-secondary">{t('APP_DETAILS_DEPRECATED_ALERT_SUBTITLE')} </div>
              </div>
            </div>
          </div>
        )}
        <Markdown className="markdown">{info.description}</Markdown>
      </TabsContent>
      <TabsContent value="backups">
        <AppBackups info={info} initialData={backups} />
      </TabsContent>
      <TabsContent value="info">
        <DataGrid>
          <DataGridItem title={t('APP_DETAILS_SOURCE_CODE')}>
            <a target="_blank" rel="noreferrer" className="text-blue-500 text-xs" href={info.source}>
              {t('APP_DETAILS_LINK')}
              <IconExternalLink size={15} className="ms-1 mb-1" />
            </a>
          </DataGridItem>
          <DataGridItem title={t('APP_DETAILS_AUTHOR')}>{info.author}</DataGridItem>
          <DataGridItem title={t('APP_DETAILS_PORT')}>
            <b>{info.port}</b>
          </DataGridItem>
          <DataGridItem title={t('APP_DETAILS_CATEGORIES_TITLE')}>
            {info.categories.map((c) => (
              <div key={c} className="badge text-white bg-green me-1">
                {t(`APP_CATEGORY_${c.toUpperCase() as Uppercase<typeof c>}`)}
              </div>
            ))}
          </DataGridItem>
          <DataGridItem title={t('APP_DETAILS_VERSION')}>{info.version}</DataGridItem>
          {info.supported_architectures && (
            <DataGridItem title={t('APP_DETAILS_SUPPORTED_ARCH')}>
              {info.supported_architectures.map((a) => (
                <div key={a} className="badge text-white bg-red me-1">
                  {a.toLowerCase()}
                </div>
              ))}
            </DataGridItem>
          )}
          {info.website && (
            <DataGridItem title={t('APP_DETAILS_WEBSITE')}>
              <a target="_blank" rel="noreferrer" className="text-blue-500 text-xs" href={info.website}>
                {info.website}
                <IconExternalLink size={15} className="ms-1 mb-1" />
              </a>
            </DataGridItem>
          )}
        </DataGrid>
      </TabsContent>
      <TabsContent value="logs">{appStatus === 'running' && <AppLogs appId={info.id} />}</TabsContent>
    </Tabs>
  );
};<|MERGE_RESOLUTION|>--- conflicted
+++ resolved
@@ -7,15 +7,12 @@
 import { AppInfo } from '@runtipi/shared';
 import { DataGrid, DataGridItem } from '@/components/ui/DataGrid';
 import { AppLogs } from './AppLogs';
-<<<<<<< HEAD
 import { useAppStatus } from '@/hooks/useAppStatus';
 import { AppBackups } from './AppBackups';
 import type { AppBackupsApiResponse } from '@/api/app-backups/route';
 import { Markdown } from '@/components/Markdown';
-=======
+import { useSearchParams } from 'next/navigation';
 import { AppDetailsTabTriggers } from './AppDetailsTabTriggers';
-import { useSearchParams } from 'next/navigation';
->>>>>>> c08f521c
 
 interface IProps {
   info: AppInfo;
@@ -29,22 +26,8 @@
   const defaultTab = useSearchParams().get('tab');
 
   return (
-<<<<<<< HEAD
-    <Tabs defaultValue="description" orientation="vertical" style={{ marginTop: -1 }}>
-      <TabsList>
-        <TabsTrigger value="description">{t('APP_DETAILS_DESCRIPTION')}</TabsTrigger>
-        <TabsTrigger value="info">{t('APP_DETAILS_BASE_INFO')}</TabsTrigger>
-        <TabsTrigger value="backups" disabled={appStatus === 'missing'}>
-          {t('APP_BACKUPS_TAB_TITLE')}
-        </TabsTrigger>
-        <TabsTrigger value="logs" disabled={appStatus === 'missing'}>
-          {t('APP_LOGS_TAB_TITLE')}
-        </TabsTrigger>
-      </TabsList>
-=======
     <Tabs defaultValue={defaultTab || 'description'} orientation="vertical" style={{ marginTop: -1 }}>
-      <AppDetailsTabTriggers status={status} />
->>>>>>> c08f521c
+      <AppDetailsTabTriggers status={appStatus} />
       <TabsContent value="description">
         {info.deprecated && (
           <div className="alert alert-danger" role="alert">
