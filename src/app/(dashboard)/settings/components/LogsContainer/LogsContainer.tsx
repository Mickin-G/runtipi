--- conflicted
+++ resolved
@@ -35,13 +35,9 @@
     setLogs(logs.slice(logs.length - linesToKeep));
   };
 
-<<<<<<< HEAD
-  return <LogsTerminal logs={logs} maxLines={maxLines.current} onMaxLinesChange={updateMaxLines} />;
-=======
   return (
     <ClientOnly>
       <LogsTerminal logs={logs} maxLines={maxLines.current} onMaxLinesChange={updateMaxLines} />
     </ClientOnly>
   );
->>>>>>> c08f521c
 };