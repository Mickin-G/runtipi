--- conflicted
+++ resolved
@@ -2457,37 +2457,7 @@
       react: 18.2.0
     dev: false
 
-<<<<<<< HEAD
   /@radix-ui/react-context@1.0.1(@types/react@18.2.48)(react@18.2.0):
-=======
-  /@radix-ui/react-context-menu@2.1.5(@types/react-dom@18.2.14)(@types/react@18.2.45)(react-dom@18.2.0)(react@18.2.0):
-    resolution: {integrity: sha512-R5XaDj06Xul1KGb+WP8qiOh7tKJNz2durpLBXAGZjSVtctcRFCuEvy2gtMwRJGePwQQE5nV77gs4FwRi8T+r2g==}
-    peerDependencies:
-      '@types/react': '*'
-      '@types/react-dom': '*'
-      react: ^16.8 || ^17.0 || ^18.0
-      react-dom: ^16.8 || ^17.0 || ^18.0
-    peerDependenciesMeta:
-      '@types/react':
-        optional: true
-      '@types/react-dom':
-        optional: true
-    dependencies:
-      '@babel/runtime': 7.23.2
-      '@radix-ui/primitive': 1.0.1
-      '@radix-ui/react-context': 1.0.1(@types/react@18.2.45)(react@18.2.0)
-      '@radix-ui/react-menu': 2.0.6(@types/react-dom@18.2.14)(@types/react@18.2.45)(react-dom@18.2.0)(react@18.2.0)
-      '@radix-ui/react-primitive': 1.0.3(@types/react-dom@18.2.14)(@types/react@18.2.45)(react-dom@18.2.0)(react@18.2.0)
-      '@radix-ui/react-use-callback-ref': 1.0.1(@types/react@18.2.45)(react@18.2.0)
-      '@radix-ui/react-use-controllable-state': 1.0.1(@types/react@18.2.45)(react@18.2.0)
-      '@types/react': 18.2.45
-      '@types/react-dom': 18.2.14
-      react: 18.2.0
-      react-dom: 18.2.0(react@18.2.0)
-    dev: false
-
-  /@radix-ui/react-context@1.0.1(@types/react@18.2.45)(react@18.2.0):
->>>>>>> 1590140c
     resolution: {integrity: sha512-ebbrdFoYTcuZ0v4wG5tedGnp9tzcV8awzsxYph7gXUyvnNLuTIcCk1q17JEbnVhXAKG9oX3KtchwiMIAYp9NLg==}
     peerDependencies:
       '@types/react': '*'
