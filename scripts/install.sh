--- conflicted
+++ resolved
@@ -8,8 +8,8 @@
 ARCHITECTURE="$(uname -m)"
 # Not supported on 32 bits systems
 if [[ "$ARCHITECTURE" == "armv7"* ]] || [[ "$ARCHITECTURE" == "i686" ]] || [[ "$ARCHITECTURE" == "i386" ]]; then
-    echo "runtipi is not supported on 32 bits systems"
-    exit 1
+  echo "runtipi is not supported on 32 bits systems"
+  exit 1
 fi
 
 ### --------------------------------
@@ -178,8 +178,8 @@
 URL="https://github.com/meienberger/runtipi/releases/download/$VERSION/$ASSET"
 
 if [[ "${UPDATE}" == "false" ]]; then
-    mkdir -p runtipi
-    cd runtipi || exit
+  mkdir -p runtipi
+  cd runtipi || exit
 fi
 
 curl --location "$URL" -o ./runtipi-cli
@@ -188,16 +188,8 @@
 # Check if user is in docker group
 if [ "$(id -u)" -ne 0 ]; then
   if ! groups | grep -q docker; then
-<<<<<<< HEAD
     sudo usermod -aG docker "$USER"
     newgrp docker
-=======
-    echo ""
-    echo "User is not in docker group. Please make sure your user is allowed to run docker commands and restart the script."
-    echo "See https://docs.docker.com/engine/install/linux-postinstall/ for more information."
-    echo ""
-    exit 1
->>>>>>> 96f38927
   fi
 fi
 
