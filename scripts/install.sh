--- conflicted
+++ resolved
@@ -17,38 +17,33 @@
 ### --------------------------------
 UPDATE="false"
 VERSION="latest"
-<<<<<<< HEAD
 ASSET="runtipi-cli-linux-x86_64.tar.gz"
-=======
-ASSET="runtipi-cli-linux-x64"
->>>>>>> 94095fc2
 
 while [ -n "${1-}" ]; do
-    case "$1" in
-    --update) UPDATE="true" ;;
-    --version)
-        shift # Move to the next parameter
-        VERSION="$1" # Assign the value to VERSION
-        if [ -z "$VERSION" ]; then
-            echo "Option --version requires a value" && exit 1
-        fi
-        ;;
-    --asset)
-        shift # Move to the next parameter
-        ASSET="$1" # Assign the value to ASSET
-        if [ -z "$ASSET" ]; then
-            echo "Option --asset requires a value" && exit 1
-        fi
-        ;;
-    --)
-        shift # The double dash makes them parameters
-        break
-        ;;
-    *) echo "Option $1 not recognized" && exit 1 ;;
-    esac
-    shift
+  case "$1" in
+  --update) UPDATE="true" ;;
+  --version)
+    shift        # Move to the next parameter
+    VERSION="$1" # Assign the value to VERSION
+    if [ -z "$VERSION" ]; then
+      echo "Option --version requires a value" && exit 1
+    fi
+    ;;
+  --asset)
+    shift      # Move to the next parameter
+    ASSET="$1" # Assign the value to ASSET
+    if [ -z "$ASSET" ]; then
+      echo "Option --asset requires a value" && exit 1
+    fi
+    ;;
+  --)
+    shift # The double dash makes them parameters
+    break
+    ;;
+  *) echo "Option $1 not recognized" && exit 1 ;;
+  esac
+  shift
 done
-
 
 OS="$(cat /etc/[A-Za-z]*[_-][rv]e[lr]* | grep "^ID=" | cut -d= -f2 | uniq | tr '[:upper:]' '[:lower:]' | tr -d '"')"
 SUB_OS="$(cat /etc/[A-Za-z]*[_-][rv]e[lr]* | grep "^ID_LIKE=" | cut -d= -f2 | uniq | tr '[:upper:]' '[:lower:]' | tr -d '"' || echo 'unknown')"
@@ -73,16 +68,16 @@
     sudo dnf -y install "${dependency}"
     return 0
   elif [[ "${os}" == "arch" || "${os}" == "manjaro" ]]; then
-    if ! sudo pacman -Sy --noconfirm "${dependency}" ; then
-      if command -v yay > /dev/null 2>&1 ; then
-        sudo -u $SUDO_USER yay -Sy --noconfirm "${dependency}"
+    if ! sudo pacman -Sy --noconfirm "${dependency}"; then
+      if command -v yay >/dev/null 2>&1; then
+        sudo -u "$SUDO_USER" yay -Sy --noconfirm "${dependency}"
       else
         echo "Could not install \"${dependency}\", either using pacman or the yay AUR helper. Please try installing it manually."
         return 1
       fi
     fi
     return 0
-  
+
   else
     return 1
   fi
@@ -190,16 +185,8 @@
   VERSION="${LATEST_VERSION}"
 fi
 
-<<<<<<< HEAD
 if [[ "$ARCHITECTURE" == "arm64" || "$ARCHITECTURE" == "aarch64" ]]; then
   ASSET="runtipi-cli-linux-aarch64.tar.gz"
-=======
-# Temporary workaround to support current assets before the release of the new version
-if [[ "$ARCHITECTURE" == "arm64" || "$ARCHITECTURE" == "aarch64" ]]; then
-  if [[ "$ASSET" == "runtipi-cli-linux-x64" ]]; then
-    ASSET="runtipi-cli-linux-arm64"
-  fi
->>>>>>> 94095fc2
 fi
 
 URL="https://github.com/runtipi/runtipi/releases/download/$VERSION/$ASSET"
@@ -213,12 +200,9 @@
 if [[ "$ASSET" == *".tar.gz" ]]; then
   curl --location "$URL" -o ./runtipi-cli.tar.gz
   tar -xzf ./runtipi-cli.tar.gz
-<<<<<<< HEAD
 
   asset_name=$(tar -tzf ./runtipi-cli.tar.gz | head -n 1 | cut -f1 -d"/")
   mv "./${asset_name}" ./runtipi-cli
-=======
->>>>>>> 94095fc2
   rm ./runtipi-cli.tar.gz
 else
   curl --location "$URL" -o ./runtipi-cli
