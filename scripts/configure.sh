--- conflicted
+++ resolved
@@ -29,50 +29,29 @@
     curl -fsSL https://download.docker.com/linux/debian/gpg | sudo gpg --dearmor -o /etc/apt/keyrings/docker.gpg
     echo "deb [arch=$(dpkg --print-architecture) signed-by=/etc/apt/keyrings/docker.gpg] https://download.docker.com/linux/debian $(lsb_release -cs) stable" | sudo tee /etc/apt/sources.list.d/docker.list >/dev/null
     sudo apt-get update
-<<<<<<< HEAD
     sudo apt-get install -y docker-ce docker-ce-cli containerd.io docker-compose-plugin
   elif [[ "${OS}" == "ubuntu" ]]; then
-=======
-    sudo apt-get install docker-ce docker-ce-cli containerd.io docker-compose-plugin
-  elif [[ "${OS}" == "ubuntu" || "${SUB_OS}" == "ubuntu" ]]; then
->>>>>>> 48c2de6e
     sudo apt-get update
     sudo apt-get install -y ca-certificates curl gnupg jq lsb-release
     sudo mkdir -p /etc/apt/keyrings
     curl -fsSL https://download.docker.com/linux/ubuntu/gpg | sudo gpg --dearmor -o /etc/apt/keyrings/docker.gpg
     echo "deb [arch=$(dpkg --print-architecture) signed-by=/etc/apt/keyrings/docker.gpg] https://download.docker.com/linux/ubuntu $(lsb_release -cs) stable" | sudo tee /etc/apt/sources.list.d/docker.list >/dev/null
     sudo apt-get update
-<<<<<<< HEAD
     sudo apt-get install -y docker-ce docker-ce-cli containerd.io docker-compose-plugin
   elif [[ "${OS}" == "centos" ]]; then
     sudo yum install -y yum-utils jq
-=======
-    sudo apt-get install docker-ce docker-ce-cli containerd.io docker-compose-plugin
-  elif [[ "${OS}" == "centos" || "${SUB_OS}" == "centos" ]]; then
-    sudo yum install -y yum-utils
->>>>>>> 48c2de6e
     sudo yum-config-manager --add-repo https://download.docker.com/linux/centos/docker-ce.repo
     sudo yum install -y --allowerasing docker-ce docker-ce-cli containerd.io docker-compose-plugin
     sudo systemctl start docker
     sudo systemctl enable docker
-<<<<<<< HEAD
   elif [[ "${OS}" == "fedora" ]]; then
     sudo dnf -y install dnf-plugins-core jq
-=======
-  elif [[ "${OS}" == "fedora" || "${SUB_OS}" == "fedora" ]]; then
-    sudo dnf -y install dnf-plugins-core
->>>>>>> 48c2de6e
     sudo dnf config-manager --add-repo https://download.docker.com/linux/fedora/docker-ce.repo
     sudo dnf -y install docker-ce docker-ce-cli containerd.io docker-compose-plugin
     sudo systemctl start docker
     sudo systemctl enable docker
-<<<<<<< HEAD
   elif [[ "${OS}" == "arch" ]]; then
     sudo pacman -Sy --noconfirm docker jq
-=======
-  elif [[ "${OS}" == "arch" || "${SUB_OS}" == "arch" ]]; then
-    sudo pacman -Sy --noconfirm docker
->>>>>>> 48c2de6e
     sudo systemctl start docker.service
     sudo systemctl enable docker.service
 
