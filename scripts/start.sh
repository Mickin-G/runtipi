#!/usr/bin/env bash
set -e # Exit immediately if a command exits with a non-zero status.

# use greadlink instead of readlink on osx
if [[ "$(uname)" == "Darwin" ]]; then
  readlink=greadlink
else
  readlink=readlink
fi

NGINX_PORT=80
PROXY_PORT=8080

while [ -n "$1" ]; do # while loop starts
  case "$1" in
  --rc) rc="true" ;;
  --ci) ci="true" ;;
  --port)
    port="$2"

    if [[ "${port}" =~ ^[0-9]+$ ]]; then
      NGINX_PORT="${port}"
    else
      echo "--port must be a number"
      exit 1
    fi
    shift
    ;;
  --proxy-port)
    proxy_port="$2"

    if [[ "${proxy_port}" =~ ^[0-9]+$ ]]; then
      PROXY_PORT="${proxy_port}"
    else
      echo "--proxy-port must be a number"
      exit 1
    fi
    shift
    ;;
  --)
    shift # The double dash makes them parameters
    break
    ;;
  *) echo "Option $1 not recognized" && exit 1 ;;
  esac
  shift
done

# Check we are on linux
if [[ "$(uname)" != "Linux" ]]; then
  echo "Tipi only works on Linux"
  exit 1
fi

function host_check {
  INTERNAL_IP="$(hostname -I 2>&1| awk '{print $1}')"
  if [ '$(grep -q "hostname: invalid option" $INTERNAL_IP' ]; then 
    INTERNAL_IP="$(ip route show | grep -i default | awk -F' ' '{print $9}')"
  fi
}
host_check
ROOT_FOLDER="$($readlink -f $(dirname "${BASH_SOURCE[0]}")/..)"
STATE_FOLDER="${ROOT_FOLDER}/state"
SED_ROOT_FOLDER="$(echo $ROOT_FOLDER | sed 's/\//\\\//g')"
<<<<<<< HEAD

NETWORK_INTERFACE="$(ip route | grep default | awk '{print $5}')"
INTERNAL_IP="$(ip addr show "${NETWORK_INTERFACE}" | grep "inet " | awk '{print $2}' | cut -d/ -f1)"
# INTERNAL_IP="$(hostname -I | awk '{print $1}')"
=======
>>>>>>> 7352597c
DNS_IP=9.9.9.9 # Default to Quad9 DNS
ARCHITECTURE="$(uname -m)"

if [[ "$ARCHITECTURE" == "aarch64" ]]; then
  ARCHITECTURE="arm64"
fi

if [[ $UID != 0 ]]; then
  echo "Tipi must be started as root"
  echo "Please re-run this script as"
  echo "  sudo ./scripts/start"
  exit 1
fi

# Configure Tipi if it isn't already configured
if [[ ! -f "${STATE_FOLDER}/configured" ]]; then
  "${ROOT_FOLDER}/scripts/configure.sh"
fi

# Get field from json file
function get_json_field() {
  local json_file="$1"
  local field="$2"

  echo $(jq -r ".${field}" "${json_file}")
}

# Deterministically derives 128 bits of cryptographically secure entropy
function derive_entropy() {
  SEED_FILE="${STATE_FOLDER}/seed"
  identifier="${1}"
  tipi_seed=$(cat "${SEED_FILE}") || true

  if [[ -z "$tipi_seed" ]] || [[ -z "$identifier" ]]; then
    echo >&2 "Missing derivation parameter, this is unsafe, exiting."
    exit 1
  fi

  # We need `sed 's/^.* //'` to trim the "(stdin)= " prefix from some versions of openssl
  printf "%s" "${identifier}" | openssl dgst -sha256 -hmac "${tipi_seed}" | sed 's/^.* //'
}

TZ="$(cat /etc/timezone | sed 's/\//\\\//g' || echo "Europe/Berlin")"

# Copy the app state if it isn't here
if [[ ! -f "${STATE_FOLDER}/apps.json" ]]; then
  cp "${ROOT_FOLDER}/templates/apps-sample.json" "${STATE_FOLDER}/apps.json"
fi

# Copy the user state if it isn't here
if [[ ! -f "${STATE_FOLDER}/users.json" ]]; then
  cp "${ROOT_FOLDER}/templates/users-sample.json" "${STATE_FOLDER}/users.json"
fi

# Get current dns from host
if [[ -f "/etc/resolv.conf" ]]; then
  TEMP=$(grep -E -o '[0-9]{1,3}\.[0-9]{1,3}\.[0-9]{1,3}\.[0-9]{1,3}' /etc/resolv.conf | head -n 1)
fi

# Get dns ip if pihole is installed
str=$(get_json_field ${STATE_FOLDER}/apps.json installed)

# Create seed file with cat /dev/urandom | tr -dc 'a-zA-Z0-9' | fold -w 32 | head -n 1
if [[ ! -f "${STATE_FOLDER}/seed" ]]; then
  echo "Generating seed..."
  cat /dev/urandom | tr -dc 'a-zA-Z0-9' | fold -w 32 | head -n 1 >"${STATE_FOLDER}/seed"
fi

export DOCKER_CLIENT_TIMEOUT=240
export COMPOSE_HTTP_TIMEOUT=240

echo "Generating config files..."
# Remove current .env file
[[ -f "${ROOT_FOLDER}/.env" ]] && rm -f "${ROOT_FOLDER}/.env"
[[ -f "${ROOT_FOLDER}/packages/system-api/.env" ]] && rm -f "${ROOT_FOLDER}/packages/system-api/.env"

# Store paths to intermediary config files
ENV_FILE=$(mktemp)

# Copy template configs to intermediary configs
[[ -f "$ROOT_FOLDER/templates/env-sample" ]] && cp "$ROOT_FOLDER/templates/env-sample" "$ENV_FILE"

JWT_SECRET=$(derive_entropy "jwt")

for template in ${ENV_FILE}; do
  sed -i "s/<dns_ip>/${DNS_IP}/g" "${template}"
  sed -i "s/<internal_ip>/${INTERNAL_IP}/g" "${template}"
  sed -i "s/<tz>/${TZ}/g" "${template}"
  sed -i "s/<jwt_secret>/${JWT_SECRET}/g" "${template}"
  sed -i "s/<root_folder>/${SED_ROOT_FOLDER}/g" "${template}"
  sed -i "s/<tipi_version>/$(cat "${ROOT_FOLDER}/VERSION")/g" "${template}"
  sed -i "s/<architecture>/${ARCHITECTURE}/g" "${template}"
  sed -i "s/<nginx_port>/${NGINX_PORT}/g" "${template}"
  sed -i "s/<proxy_port>/${PROXY_PORT}/g" "${template}"
done

mv -f "$ENV_FILE" "$ROOT_FOLDER/.env"

# Run system-info.sh
echo "Running system-info.sh..."
bash "${ROOT_FOLDER}/scripts/system-info.sh"

# Add crontab to run system-info.sh every minute
! (crontab -l | grep -q "${ROOT_FOLDER}/scripts/system-info.sh") && (
  crontab -l
  echo "* * * * * ${ROOT_FOLDER}/scripts/system-info.sh"
) | crontab -

## Don't run if config-only
if [[ ! $ci == "true" ]]; then

  if [[ $rc == "true" ]]; then
    docker-compose -f docker-compose.rc.yml --env-file "${ROOT_FOLDER}/.env" pull
    # Run docker-compose
    docker-compose -f docker-compose.rc.yml --env-file "${ROOT_FOLDER}/.env" up --detach --remove-orphans --build || {
      echo "Failed to start containers"
      exit 1
    }
  else
    docker-compose --env-file "${ROOT_FOLDER}/.env" pull
    # Run docker-compose
    docker-compose --env-file "${ROOT_FOLDER}/.env" up --detach --remove-orphans --build || {
      echo "Failed to start containers"
      exit 1
    }
  fi
fi

echo "Tipi is now running"
echo ""
cat <<"EOF"
       _,.
     ,` -.)
    '( _/'-\\-.               
   /,|`--._,-^|            ,     
   \_| |`-._/||          ,'|       
     |  `-, / |         /  /      
     |     || |        /  /       
      `r-._||/   __   /  /  
  __,-<_     )`-/  `./  /
 '  \   `---'   \   /  / 
     |           |./  /  
     /           //  /     
 \_/' \         |/  /         
  |    |   _,^-'/  /              
  |    , ``  (\/  /_        
   \,.->._    \X-=/^         
   (  /   `-._//^`  
    `Y-.____(__}              
     |     {__)           
           ()`     
EOF

port_display=""
if [[ $NGINX_PORT != "80" ]]; then
  port_display=":${NGINX_PORT}"
fi

echo ""
echo "Visit http://${INTERNAL_IP}${port_display}/ to view the dashboard"
echo ""<|MERGE_RESOLUTION|>--- conflicted
+++ resolved
@@ -62,13 +62,11 @@
 ROOT_FOLDER="$($readlink -f $(dirname "${BASH_SOURCE[0]}")/..)"
 STATE_FOLDER="${ROOT_FOLDER}/state"
 SED_ROOT_FOLDER="$(echo $ROOT_FOLDER | sed 's/\//\\\//g')"
-<<<<<<< HEAD
 
 NETWORK_INTERFACE="$(ip route | grep default | awk '{print $5}')"
 INTERNAL_IP="$(ip addr show "${NETWORK_INTERFACE}" | grep "inet " | awk '{print $2}' | cut -d/ -f1)"
 # INTERNAL_IP="$(hostname -I | awk '{print $1}')"
-=======
->>>>>>> 7352597c
+
 DNS_IP=9.9.9.9 # Default to Quad9 DNS
 ARCHITECTURE="$(uname -m)"
 
