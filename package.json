{
  "name": "runtipi",
<<<<<<< HEAD
  "version": "3.1.0",
=======
  "version": "3.1.1",
>>>>>>> 95d50c09
  "description": "A homeserver for everyone",
  "scripts": {
    "clean-containers": "docker rm -f $(docker ps -a -q)",
    "knip": "knip",
    "test": "dotenv -e .env.test -- jest --colors",
    "test:e2e": "NODE_ENV=test dotenv -e .env -e .env.e2e -- playwright test",
    "test:e2e:ui": "NODE_ENV=test dotenv -e .env -e .env.e2e -- playwright test --ui",
    "test:client": "jest --colors --selectProjects client --",
    "test:server": "jest --colors --selectProjects server --",
    "test:vite": "dotenv -e .env.test -- vitest run --coverage",
    "dev": "next dev --turbo",
    "db:migrate": "NODE_ENV=development dotenv -e .env.local -- tsx ./src/server/run-migrations-dev.ts",
    "lint": "next lint",
    "lint:fix": "next lint --fix",
    "build": "next experimental-compile",
    "start": "NODE_ENV=production node server.js",
    "start:dev-container": "./.devcontainer/filewatcher.sh && npm run start:dev",
    "start:rc": "docker compose -f docker-compose.rc.yml --env-file .env up --build",
    "start:dev": "docker compose -f docker-compose.dev.yml up --build",
    "start:prod": "docker compose --env-file ./.env -f docker-compose.prod.yml up --build",
    "start:pg": "docker run --name test-db -p 5433:5432 -d --rm -e POSTGRES_PASSWORD=postgres postgres:14",
    "version": "echo $npm_package_version",
    "release:rc": "./scripts/deploy/release-rc.sh",
    "test:build": "docker buildx build --platform linux/amd64,linux/arm64 -t meienberger/runtipi:test .",
    "test:build:arm64": "docker buildx build --platform linux/arm64 -t meienberger/runtipi:test .",
    "test:build:arm7": "docker buildx build --platform linux/arm/v7 -t meienberger/runtipi:test .",
    "test:build:amd64": "docker buildx build --platform linux/amd64 -t meienberger/runtipi:test .",
    "tsc": "tsc"
  },
  "dependencies": {
    "@hookform/resolvers": "^3.3.4",
    "@otplib/core": "^12.0.1",
    "@otplib/plugin-crypto": "^12.0.1",
    "@otplib/plugin-thirty-two": "^12.0.1",
    "@radix-ui/react-context-menu": "^2.1.5",
    "@radix-ui/react-dialog": "^1.0.5",
    "@radix-ui/react-dropdown-menu": "^2.0.6",
    "@radix-ui/react-scroll-area": "^1.0.5",
    "@radix-ui/react-select": "^2.0.0",
    "@radix-ui/react-switch": "^1.0.3",
    "@radix-ui/react-tabs": "^1.0.4",
    "@runtipi/postgres-migrations": "^5.3.0",
    "@runtipi/shared": "workspace:^",
    "@sentry/integrations": "^7.108.0",
    "@sentry/nextjs": "^7.108.0",
    "@tabler/core": "1.0.0-beta20",
    "@tabler/icons-react": "^2.47.0",
    "argon2": "^0.40.1",
    "bullmq": "^5.4.5",
    "clsx": "^2.1.0",
    "connect-redis": "^7.1.1",
    "drizzle-orm": "^0.30.4",
    "fs-extra": "^11.2.0",
    "geist": "^1.2.2",
    "jsonwebtoken": "^9.0.2",
    "let-it-go": "^1.0.0",
    "lodash.merge": "^4.6.2",
    "minisearch": "^6.3.0",
    "next": "14.1.4",
    "next-client-cookies": "^1.1.0",
    "next-intl": "^3.9.5",
    "next-safe-action": "^6.2.0",
    "pg": "^8.11.3",
    "qrcode.react": "^3.1.0",
    "react": "18.2.0",
    "react-dom": "18.2.0",
    "react-hook-form": "^7.51.1",
    "react-hot-toast": "^2.4.1",
    "react-markdown": "^9.0.1",
    "react-query": "^3.39.3",
    "react-tooltip": "^5.26.3",
    "redaxios": "^0.5.1",
    "redis": "^4.6.13",
    "rehype-raw": "^7.0.0",
    "remark-breaks": "^4.0.0",
    "remark-gfm": "^4.0.0",
    "sass": "^1.72.0",
    "semver": "^7.6.0",
    "sharp": "0.33.2",
    "socket.io-client": "^4.7.5",
    "uuid": "^9.0.1",
    "validator": "^13.11.0",
    "winston": "^3.12.0",
    "zod": "^3.22.4",
    "zustand": "^4.5.2"
  },
  "devDependencies": {
    "@babel/core": "^7.24.3",
    "@faker-js/faker": "^8.4.1",
    "@playwright/test": "^1.42.1",
    "@testing-library/dom": "^9.3.4",
    "@testing-library/jest-dom": "^6.4.2",
    "@testing-library/react": "^14.2.2",
    "@testing-library/user-event": "^14.5.2",
    "@total-typescript/shoehorn": "^0.1.2",
    "@total-typescript/ts-reset": "^0.5.1",
    "@types/fs-extra": "^11.0.4",
    "@types/jest": "^29.5.12",
    "@types/jsonwebtoken": "^9.0.6",
    "@types/lodash.merge": "^4.6.9",
    "@types/node": "20.11.30",
    "@types/pg": "^8.11.4",
    "@types/react": "18.2.69",
    "@types/react-dom": "18.2.22",
    "@types/semver": "^7.5.8",
    "@types/ssh2": "^1.15.0",
    "@types/uuid": "^9.0.8",
    "@types/validator": "^13.11.9",
    "@typescript-eslint/eslint-plugin": "^6.21.0",
    "@typescript-eslint/parser": "^6.21.0",
    "@vitejs/plugin-react": "^4.2.1",
    "@vitest/coverage-v8": "^1.4.0",
    "dotenv-cli": "^7.4.1",
    "eslint": "8.57.0",
    "eslint-config-airbnb": "^19.0.4",
    "eslint-config-airbnb-typescript": "^17.1.0",
    "eslint-config-next": "14.1.4",
    "eslint-config-prettier": "^9.1.0",
    "eslint-import-resolver-typescript": "^3.6.1",
    "eslint-plugin-drizzle": "^0.2.3",
    "eslint-plugin-import": "^2.29.1",
    "eslint-plugin-jest": "^27.9.0",
    "eslint-plugin-jest-dom": "^5.2.0",
    "eslint-plugin-jsonc": "^2.14.1",
    "eslint-plugin-jsx-a11y": "^6.8.0",
    "eslint-plugin-react": "^7.34.1",
    "eslint-plugin-react-hooks": "^4.6.0",
    "eslint-plugin-testing-library": "^6.2.0",
    "jest": "^29.7.0",
    "jest-environment-jsdom": "^29.7.0",
    "knip": "^5.2.2",
    "memfs": "^4.8.0",
    "msw": "^2.2.10",
    "next-router-mock": "^0.9.12",
    "prettier": "^3.2.5",
    "ssh2": "^1.15.0",
    "ts-jest": "^29.1.2",
    "ts-node": "^10.9.2",
    "tsx": "^4.7.1",
    "typescript": "5.4.3",
    "vite-tsconfig-paths": "^4.3.2",
    "vitest": "^1.4.0",
    "wait-for-expect": "^3.0.2"
  },
  "msw": {
    "workerDirectory": "public"
  },
  "repository": {
    "type": "git",
    "url": "git+https://github.com/runtipi/runtipi.git"
  },
  "author": "",
  "license": "GNU General Public License v3.0",
  "bugs": {
    "url": "https://github.com/runtipi/runtipi/issues"
  },
  "homepage": "https://github.com/runtipi/runtipi#readme",
  "pnpm": {
    "patchedDependencies": {}
  }
}<|MERGE_RESOLUTION|>--- conflicted
+++ resolved
@@ -1,10 +1,6 @@
 {
   "name": "runtipi",
-<<<<<<< HEAD
-  "version": "3.1.0",
-=======
   "version": "3.1.1",
->>>>>>> 95d50c09
   "description": "A homeserver for everyone",
   "scripts": {
     "clean-containers": "docker rm -f $(docker ps -a -q)",
